""" Code for converting between PPCI-IR and WASM (Web Assembly) """

from ._opcodes import OPCODES, I
from .components import *
from .components import read_wasm
from .util import *
from .wasm2ppci import wasm_to_ir, WasmToIrCompiler
from .ppci2wasm import ir_to_wasm, IrToWasmCompiler
from .arch import WasmArchitecture
from .program import WasmProgram

__all__ = [
<<<<<<< HEAD
     'WasmProgram',
    'wasm_to_ir', 'ir_to_wasm',
=======
    'wasm_to_ir', 'ir_to_wasm', 'read_wasm',
>>>>>>> 3dea4144
    'WasmToIrCompiler', 'IrToWasmCompiler',
    'WasmArchitecture']<|MERGE_RESOLUTION|>--- conflicted
+++ resolved
@@ -10,11 +10,7 @@
 from .program import WasmProgram
 
 __all__ = [
-<<<<<<< HEAD
-     'WasmProgram',
-    'wasm_to_ir', 'ir_to_wasm',
-=======
+    'WasmProgram',
     'wasm_to_ir', 'ir_to_wasm', 'read_wasm',
->>>>>>> 3dea4144
     'WasmToIrCompiler', 'IrToWasmCompiler',
     'WasmArchitecture']